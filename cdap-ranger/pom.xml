--- conflicted
+++ resolved
@@ -22,11 +22,7 @@
   <parent>
     <groupId>co.cask.cdap</groupId>
     <artifactId>cdap-security-extensions</artifactId>
-<<<<<<< HEAD
     <version>0.9.0-SNAPSHOT</version>
-=======
-    <version>0.8.0</version>
->>>>>>> c6c676cb
   </parent>
 
   <artifactId>cdap-ranger</artifactId>
