<?xml version="1.0" encoding="UTF-8"?>
<!--
  Copyright © 2016 Cask Data, Inc.

  Licensed under the Apache License, Version 2.0 (the "License"); you may not
  use this file except in compliance with the License. You may obtain a copy of
  the License at

  http://www.apache.org/licenses/LICENSE-2.0

  Unless required by applicable law or agreed to in writing, software
  distributed under the License is distributed on an "AS IS" BASIS, WITHOUT
  WARRANTIES OR CONDITIONS OF ANY KIND, either express or implied. See the
  License for the specific language governing permissions and limitations under
  the License.
  -->

<project xmlns="http://maven.apache.org/POM/4.0.0" xmlns:xsi="http://www.w3.org/2001/XMLSchema-instance"
         xsi:schemaLocation="http://maven.apache.org/POM/4.0.0 http://maven.apache.org/xsd/maven-4.0.0.xsd">
  <modelVersion>4.0.0</modelVersion>

  <groupId>co.cask.cdap</groupId>
  <artifactId>cdap-security-extensions</artifactId>
<<<<<<< HEAD
  <version>0.4.1</version>
=======
  <version>0.5.0-SNAPSHOT</version>
>>>>>>> af0aea3d

  <modules>
    <module>cdap-sentry</module>
    <module>cdap-security-extensions-dist</module>
  </modules>

  <packaging>pom</packaging>

  <name>CDAP Security Extensions</name>
  <description>A collection of Security Extensions for the Cask Data Application Platform.</description>
  <url>http://github.com/caskdata/cdap-security-extn</url>

  <organization>
    <name>Cask Data, Inc.</name>
    <url>http://cask.co</url>
  </organization>

  <licenses>
    <license>
      <name>The Apache Software License, Version 2.0</name>
      <url>http://www.apache.org/licenses/LICENSE-2.0.txt</url>
    </license>
  </licenses>

  <developers>
    <developer>
      <name>Cask Data</name>
      <email>cask-dev@googlegroups.com</email>
      <organization>Cask Data, Inc.</organization>
      <organizationUrl>http://www.cdap.io</organizationUrl>
    </developer>
  </developers>

  <scm>
    <connection>scm:git:https://github.com/caskdata/cdap-security-extn.git</connection>
    <developerConnection>scm:git:git@github.com:caskdata/cdap-security-extn.git</developerConnection>
    <url>https://github.com/caskdata/cdap-security-extn.git</url>
    <tag>HEAD</tag>
  </scm>

  <properties>
    <project.build.sourceEncoding>UTF-8</project.build.sourceEncoding>
    <cdap.version>4.2.0-SNAPSHOT</cdap.version>
    <slf4j.version>1.7.5</slf4j.version>
    <junit.version>4.11</junit.version>
  </properties>

  <repositories>
    <repository>
      <id>sonatype</id>
      <url>https://oss.sonatype.org/content/groups/public</url>
    </repository>
    <repository>
      <id>sonatype-snapshots</id>
      <url>https://oss.sonatype.org/content/repositories/snapshots</url>
    </repository>
  </repositories>

  <distributionManagement>
    <repository>
      <id>sonatype.release</id>
      <url>https://oss.sonatype.org/service/local/staging/deploy/maven2</url>
    </repository>
    <snapshotRepository>
      <id>sonatype.snapshots</id>
      <url>https://oss.sonatype.org/content/repositories/snapshots</url>
    </snapshotRepository>
    <site>
      <id>cask</id>
      <url>http://cask.co</url>
    </site>
  </distributionManagement>

  <dependencyManagement>
    <dependencies>
      <dependency>
        <groupId>co.cask.cdap</groupId>
        <artifactId>cdap-security-spi</artifactId>
        <version>${cdap.version}</version>
        <scope>provided</scope>
      </dependency>
      <dependency>
        <groupId>co.cask.cdap</groupId>
        <artifactId>cdap-security-spi</artifactId>
        <version>${cdap.version}</version>
        <type>test-jar</type>
        <scope>test</scope>
      </dependency>
      <dependency>
        <groupId>org.slf4j</groupId>
        <artifactId>slf4j-api</artifactId>
        <version>${slf4j.version}</version>
      </dependency>
      <dependency>
        <groupId>junit</groupId>
        <artifactId>junit</artifactId>
        <version>${junit.version}</version>
        <scope>test</scope>
      </dependency>
    </dependencies>
  </dependencyManagement>

  <build>
    <pluginManagement>
      <plugins>
        <plugin>
          <groupId>org.apache.maven.plugins</groupId>
          <artifactId>maven-compiler-plugin</artifactId>
          <version>3.1</version>
          <configuration>
            <source>1.7</source>
            <target>1.7</target>
          </configuration>
        </plugin>

        <plugin>
          <groupId>org.apache.maven.plugins</groupId>
          <artifactId>maven-checkstyle-plugin</artifactId>
          <version>2.17</version>
          <executions>
            <execution>
              <id>validate</id>
              <phase>process-test-classes</phase>
              <configuration>
                <configLocation>checkstyle.xml</configLocation>
                <suppressionsLocation>suppressions.xml</suppressionsLocation>
                <encoding>UTF-8</encoding>
                <consoleOutput>true</consoleOutput>
                <failsOnError>true</failsOnError>
                <includeTestSourceDirectory>true</includeTestSourceDirectory>
              </configuration>
              <goals>
                <goal>check</goal>
              </goals>
            </execution>
          </executions>
          <dependencies>
            <dependency>
              <groupId>com.puppycrawl.tools</groupId>
              <artifactId>checkstyle</artifactId>
              <version>6.19</version>
            </dependency>
          </dependencies>
        </plugin>
      </plugins>
    </pluginManagement>

    <!-- Checkstyle and Compile plugin are always run for all modules -->
    <plugins>
      <plugin>
        <groupId>org.apache.maven.plugins</groupId>
        <artifactId>maven-checkstyle-plugin</artifactId>
        <version>2.17</version>
      </plugin>
      <plugin>
        <groupId>org.apache.maven.plugins</groupId>
        <artifactId>maven-compiler-plugin</artifactId>
        <version>3.1</version>
      </plugin>
    </plugins>

  </build>
  <!-- Profile for release. Includes signing of jars. -->
  <profiles>
    <profile>
      <id>release</id>
      <build>
        <plugins>
          <plugin>
            <groupId>org.sonatype.plugins</groupId>
            <artifactId>nexus-staging-maven-plugin</artifactId>
            <version>1.6.2</version>
            <extensions>true</extensions>
            <configuration>
              <nexusUrl>https://oss.sonatype.org</nexusUrl>
              <serverId>sonatype.release</serverId>
              <stagingProfileId>655dc88dc770c3</stagingProfileId>
            </configuration>
          </plugin>
          <!-- Source JAR -->
          <plugin>
            <groupId>org.apache.maven.plugins</groupId>
            <artifactId>maven-source-plugin</artifactId>
            <version>2.2.1</version>
            <configuration>
              <excludeResources>true</excludeResources>
            </configuration>
            <executions>
              <execution>
                <id>attach-sources</id>
                <phase>package</phase>
                <goals>
                  <goal>jar-no-fork</goal>
                </goals>
              </execution>
            </executions>
          </plugin>

          <!-- Javadoc jar -->
          <plugin>
            <groupId>org.apache.maven.plugins</groupId>
            <artifactId>maven-javadoc-plugin</artifactId>
            <version>2.9.1</version>
            <configuration>
              <links>
                <link>http://download.oracle.com/javase/${jee.version}/docs/api/</link>
              </links>
              <doctitle>${project.name} ${project.version}</doctitle>
              <bottom>
                <![CDATA[Copyright &#169; {currentYear} <a href="http://cask.co" target="_blank">Cask Data, Inc.</a> Licensed under the <a href="http://www.apache.org/licenses/LICENSE-2.0" target="_blank">Apache License, Version 2.0</a>.]]>
              </bottom>
            </configuration>
            <executions>
              <execution>
                <id>attach-javadoc</id>
                <phase>package</phase>
                <goals>
                  <goal>jar</goal>
                </goals>
              </execution>
            </executions>
          </plugin>

          <plugin>
            <groupId>org.apache.maven.plugins</groupId>
            <artifactId>maven-gpg-plugin</artifactId>
            <version>1.5</version>
            <configuration>
              <passphrase>${gpg.passphrase}</passphrase>
              <useAgent>${gpg.useagent}</useAgent>
            </configuration>
            <executions>
              <execution>
                <goals>
                  <goal>sign</goal>
                </goals>
              </execution>
            </executions>
          </plugin>
        </plugins>
      </build>
    </profile>
  </profiles>
</project><|MERGE_RESOLUTION|>--- conflicted
+++ resolved
@@ -21,11 +21,7 @@
 
   <groupId>co.cask.cdap</groupId>
   <artifactId>cdap-security-extensions</artifactId>
-<<<<<<< HEAD
-  <version>0.4.1</version>
-=======
   <version>0.5.0-SNAPSHOT</version>
->>>>>>> af0aea3d
 
   <modules>
     <module>cdap-sentry</module>
