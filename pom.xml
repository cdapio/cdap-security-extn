--- conflicted
+++ resolved
@@ -64,11 +64,7 @@
 
   <properties>
     <project.build.sourceEncoding>UTF-8</project.build.sourceEncoding>
-<<<<<<< HEAD
     <cdap.version>4.1.0-SNAPSHOT</cdap.version>
-=======
-    <cdap.version>4.0.0</cdap.version>
->>>>>>> e32a698e
     <slf4j.version>1.7.5</slf4j.version>
     <junit.version>4.11</junit.version>
   </properties>
